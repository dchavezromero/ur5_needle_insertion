--- conflicted
+++ resolved
@@ -81,14 +81,8 @@
              current_joint_values[0], current_joint_values[1], current_joint_values[2], 
              current_joint_values[3], current_joint_values[4], current_joint_values[5]);
   
-<<<<<<< HEAD
-  // Set timeout
-  request->ik_request.timeout.sec = 3;
-  request->ik_request.timeout.nanosec = 0;
-=======
   RCLCPP_INFO(node->get_logger(), "Setting target pose with position [%.3f, %.3f, %.3f]",
              target_pose.position.x, target_pose.position.y, target_pose.position.z);
->>>>>>> 56c01dc4
   
   // Configure the planning pipeline
   move_group.setPlannerId(planning_algorithm);
